from typing import Optional, Tuple
from splines.spline import Spline  # type: ignore
import numpy as np

class QuinticHermiteSpline(Spline):
    """
    Quintic Hermite spline implementation that interpolates between points using
    position, first derivative, and second derivative constraints.
    """
    
    def __init__(self):
        """
        Initialize the QuinticHermiteSpline with additional arrays for storing
        derivative constraints at control points.
        """
        super().__init__()
        self.first_derivatives: Optional[np.ndarray] = None
        self.second_derivatives: Optional[np.ndarray] = None
        self.starting_tangent: Optional[np.ndarray] = None
        self.ending_tangent: Optional[np.ndarray] = None
        
    def fit(self, x: np.ndarray, y: np.ndarray, 
            first_derivatives: Optional[np.ndarray] = None,
            second_derivatives: Optional[np.ndarray] = None) -> bool:
        """
        Fit the quintic Hermite spline to a set of points with optional derivative constraints.
        """
        # Validate input arrays
        if len(x) != len(y):
            return False
        
        if len(x) < 2:
            return False
        
        # Store control points
        self.control_points = np.column_stack((x, y))
        
        # Compute parameters using chord-length parameterization
        try:
            self.parameters = self._compute_parameters(self.control_points)
        except Exception as e:
            return False
        
        # print(f"Computed parameters: {self.parameters}")
        
        # Handle provided derivatives
        if first_derivatives is not None:
            if len(first_derivatives) != len(x):
                return False
            self.first_derivatives = first_derivatives
        
        if second_derivatives is not None:
            if len(second_derivatives) != len(x):
                return False
            self.second_derivatives = second_derivatives
        
        # Compute derivatives if not provided
        if self.first_derivatives is None or self.second_derivatives is None:
            try:
                self._compute_derivatives()
            except Exception as e:
                self.first_derivatives = None
                self.second_derivatives = None
                self.segments = []
                return False
        
        # Initialize segment matrices
        try:
            self.segments = []
            for i in range(len(x) - 1):
                # Get the control points and derivatives for this segment
                p0 = self.control_points[i]
                p1 = self.control_points[i + 1]
                d0 = self.first_derivatives[i]
                d1 = self.first_derivatives[i + 1]
                dd0 = self.second_derivatives[i]
                dd1 = self.second_derivatives[i + 1]
                
                # Scale derivatives by segment length
                segment_length = np.linalg.norm(p1 - p0)
                
                if segment_length > 0:
                    d0 = d0 * segment_length
                    d1 = d1 * segment_length
                    dd0 = dd0 * (segment_length)
                    dd1 = dd1 * (segment_length)
                
                # Compute the coefficient matrix for this segment
                segment = np.vstack([p0, p1, d0, d1, dd0, dd1])
                self.segments.append(segment)
                        
        except Exception as e:
            self.segments = []
            return False
        
        # Restore any previously set tangents
        if self.starting_tangent is not None:
            self.set_starting_tangent(self.starting_tangent)
        if self.ending_tangent is not None:
            self.set_ending_tangent(self.ending_tangent)

        return True
            
    def _compute_derivatives(self) -> None:
        """
<<<<<<< HEAD
        Compute missing first and second derivatives at control points using Catmull-Rom
        approach for first derivatives and a weighted three-point formula for second derivatives.
=======
        Compute missing first and second derivatives at control points using local segment lengths
        and improved curvature handling.
>>>>>>> 781c89ee
        """
        num_points = len(self.control_points)

        # Initialize derivative arrays
        if self.first_derivatives is None:
            self.first_derivatives = np.zeros_like(self.control_points, dtype=float)
        if self.second_derivatives is None:
            self.second_derivatives = np.zeros_like(self.control_points, dtype=float)

        # Calculate distances and normalized tangent vectors between consecutive points
        diffs = np.diff(self.control_points, axis=0)
        distances = np.linalg.norm(diffs, axis=1)
        
<<<<<<< HEAD
        # Compute first derivatives using Catmull-Rom approach
        for i in range(num_points):
            if i == 0:
                # Forward difference for first point
                self.first_derivatives[i] = diffs[0]
            elif i == num_points - 1:
                # Backward difference for last point
                self.first_derivatives[i] = diffs[-1]
            else:
                # Centred difference for interior points
                self.first_derivatives[i] = (diffs[i] + diffs[i-1]) / 2

        # Compute initial second derivatives using central differences
        temp_second_derivatives = np.zeros_like(self.control_points, dtype=float)
=======
        # Compute unit tangent vectors for each segment
        tangents = np.zeros_like(diffs)
        for i in range(len(diffs)):
            if distances[i] > 1e-10:
                tangents[i] = diffs[i] / distances[i]
            else:
                if i > 0:
                    tangents[i] = tangents[i-1]
                elif i < len(diffs) - 1:
                    tangents[i] = diffs[i+1] / np.linalg.norm(diffs[i+1])
                else:
                    tangents[i] = np.zeros(2)

        # Compute first derivatives using weighted average of adjacent tangents
        for i in range(num_points):
            if i == 0:
                # First point: use forward tangent
                self.first_derivatives[i] = tangents[0] * distances[0] * 0.5
            elif i == num_points - 1:
                # Last point: use backward tangent
                self.first_derivatives[i] = tangents[-1] * distances[-1] * 0.5
            else:
                # Interior points: weighted average of adjacent tangents
                w1 = distances[i]
                w2 = distances[i-1]
                if w1 + w2 > 1e-10:
                    weighted_tangent = (w1 * tangents[i-1] + w2 * tangents[i]) / (w1 + w2)
                    local_scale = min(w1, w2) * 0.5
                    self.first_derivatives[i] = weighted_tangent * local_scale
                else:
                    self.first_derivatives[i] = np.zeros(2)

        # Compute second derivatives with improved curvature handling
>>>>>>> 781c89ee
        for i in range(num_points):
            # Get the first derivative magnitude for scaling
            d1_mag = np.linalg.norm(self.first_derivatives[i])
            
            if i == 0:
<<<<<<< HEAD
                # Forward difference for start point
                if distances[0] > 1e-10:
                    temp_second_derivatives[i] = (
                        self.first_derivatives[1] - self.first_derivatives[0]
                    ) / distances[0]
            elif i == num_points - 1:
                # Backward difference for end point
                if distances[-1] > 1e-10:
                    temp_second_derivatives[i] = (
                        self.first_derivatives[-1] - self.first_derivatives[-2]
                    ) / distances[-1]
            else:
                # Central difference for interior points
                h1 = distances[i-1]
                h2 = distances[i]
                if h1 + h2 > 1e-10:
                    # Use distance-weighted average of forward and backward differences
                    w1 = h2 / (h1 + h2)
                    w2 = h1 / (h1 + h2)
                    temp_second_derivatives[i] = (
                        w1 * (self.first_derivatives[i] - self.first_derivatives[i-1]) / h1 +
                        w2 * (self.first_derivatives[i+1] - self.first_derivatives[i]) / h2
                    )

        # Apply smoothing to second derivatives using weighted averages
        for i in range(num_points):
            if i == 0:
                # Use forward-weighted average for start point
                self.second_derivatives[i] = np.zeros(2)
            elif i == num_points - 1:
                # Use backward-weighted average for end point
                self.second_derivatives[i] = np.zeros(2)
            else:
                # Use distance-weighted average of neighboring points
                h1 = distances[i-1] if i > 0 else 1.0
                h2 = distances[i] if i < num_points-1 else 1.0
                total = h1 + h2
                w1 = h2 / total
                w2 = h1 / total
                
                self.second_derivatives[i] = (
                    w1 * temp_second_derivatives[i-1] +
                    1.0 * temp_second_derivatives[i] +
                    w2 * temp_second_derivatives[i+1]
                ) / (1.0 + w1 + w2)
=======
                # Start point: use forward difference for curvature
                if d1_mag > 1e-10:
                    tangent = self.first_derivatives[i] / d1_mag
                    normal = np.array([-tangent[1], tangent[0]])
                    
                    # Compute curvature using forward difference
                    next_tangent = self.first_derivatives[i+1] / np.linalg.norm(self.first_derivatives[i+1])
                    angle = np.arccos(np.clip(np.dot(tangent, next_tangent), -1.0, 1.0))
                    curvature = angle / distances[0]
                    
                    # Scale second derivative by first derivative magnitude
                    self.second_derivatives[i] = normal * (curvature * d1_mag)
                    
            elif i == num_points - 1:
                # End point: use backward difference for curvature
                if d1_mag > 1e-10:
                    tangent = self.first_derivatives[i] / d1_mag
                    normal = np.array([-tangent[1], tangent[0]])
                    
                    # Compute curvature using backward difference
                    prev_tangent = self.first_derivatives[i-1] / np.linalg.norm(self.first_derivatives[i-1])
                    angle = np.arccos(np.clip(np.dot(tangent, prev_tangent), -1.0, 1.0))
                    curvature = angle / distances[-1]
                    
                    # Scale second derivative by first derivative magnitude
                    self.second_derivatives[i] = normal * (curvature * d1_mag)
                    
            else:
                # Interior points: use central difference for curvature
                if d1_mag > 1e-10:
                    tangent = self.first_derivatives[i] / d1_mag
                    normal = np.array([-tangent[1], tangent[0]])
                    
                    # Compute curvature using central difference
                    prev_tangent = self.first_derivatives[i-1] / np.linalg.norm(self.first_derivatives[i-1])
                    next_tangent = self.first_derivatives[i+1] / np.linalg.norm(self.first_derivatives[i+1])
                    
                    # Use average of backward and forward angles
                    angle_prev = np.arccos(np.clip(np.dot(tangent, prev_tangent), -1.0, 1.0))
                    angle_next = np.arccos(np.clip(np.dot(tangent, next_tangent), -1.0, 1.0))
                    total_length = distances[i-1] + distances[i]
                    
                    if total_length > 1e-10:
                        # Weight the curvature by relative segment lengths
                        curvature = (angle_prev + angle_next) / total_length
                        
                        # Scale second derivative by first derivative magnitude
                        self.second_derivatives[i] = normal * (curvature * d1_mag)
>>>>>>> 781c89ee
                
    def _get_basis_functions(self, t: float) -> np.ndarray:
        """
        Compute the quintic Hermite basis functions at parameter t with improved boundary behavior.
        """
        t2 = t * t
        t3 = t2 * t
        t4 = t3 * t
        t5 = t4 * t
        
        # Modified basis functions with better boundary behavior
        H0 = 1 - 10*t3 + 15*t4 - 6*t5
        H1 = 10*t3 - 15*t4 + 6*t5
        H2 = t - 6*t3 + 8*t4 - 3*t5
        H3 = -4*t3 + 7*t4 - 3*t5
        H4 = 0.5*(t2 - 2*t3 + t4)  # Modified for better C2 continuity
        H5 = 0.5*(t3 - 2*t4 + t5)  # Modified for better C2 continuity
        
        return np.array([H0, H1, H2, H3, H4, H5])

    def _get_basis_derivatives(self, t: float) -> np.ndarray:
        """
        Compute derivatives of the modified basis functions.
        """
        t2 = t * t
        t3 = t2 * t
        t4 = t3 * t
        
        # Derivatives of modified basis functions
        H0_prime = -30*t2 + 60*t3 - 30*t4
        H1_prime = 30*t2 - 60*t3 + 30*t4
        H2_prime = 1 - 18*t2 + 32*t3 - 15*t4
        H3_prime = -12*t2 + 28*t3 - 15*t4
        H4_prime = t - 3*t2 + 2*t3  # Modified derivative
        H5_prime = 1.5*t2 - 4*t3 + 2.5*t4  # Modified derivative
        
        return np.array([H0_prime, H1_prime, H2_prime, H3_prime, H4_prime, H5_prime])

    def _get_basis_second_derivatives(self, t: float) -> np.ndarray:
        """
        Compute second derivatives of the modified basis functions.
        """
        t2 = t * t
        t3 = t2 * t
        
        # Second derivatives of modified basis functions
        H0_double_prime = -60*t + 180*t2 - 120*t3
        H1_double_prime = 60*t - 180*t2 + 120*t3
        H2_double_prime = -36*t + 96*t2 - 60*t3
        H3_double_prime = -24*t + 84*t2 - 60*t3
        H4_double_prime = 1 - 6*t + 6*t2  # Modified second derivative
        H5_double_prime = 3*t - 12*t2 + 7.5*t3  # Modified second derivative
        
        return np.array([H0_double_prime, H1_double_prime, H2_double_prime, 
                        H3_double_prime, H4_double_prime, H5_double_prime])

        
    def get_point(self, t: float) -> np.ndarray:
        """
        Get point on the quintic Hermite spline at parameter t.
        Uses the basis functions to interpolate between control points.
        
        Args:
            t: Parameter value between the first and last control point parameters
            
        Returns:
            np.ndarray: Point coordinates [x, y]
        """
        if not self.segments:
            raise ValueError("Spline has not been fitted yet")
            
        # Convert global parameter to local parameter and segment index
        local_t, segment_idx = self._normalize_parameter(t)
        
        # Get the basis functions at the local parameter value
        basis = self._get_basis_functions(local_t)
        
        # Get the control points and derivatives for this segment
        segment = self.segments[segment_idx]
        
        # Compute the point using the basis functions
        # The segment matrix contains [p0, p1, d0, d1, dd0, dd1]
        # Each row represents a 2D point or vector
        point = np.zeros(2)
        for i in range(6):
            point += basis[i] * segment[i]
            
        return point
        
    def get_derivative(self, t: float) -> np.ndarray:
        """
        Get first derivative of the quintic Hermite spline at parameter t.
        Uses the derivatives of basis functions.
        
        Args:
            t: Parameter value between the first and last control point parameters
            
        Returns:
            np.ndarray: First derivative [dx/dt, dy/dt]
        """
        if not self.segments:
            raise ValueError("Spline has not been fitted yet")
            
        # Convert global parameter to local parameter and segment index
        local_t, segment_idx = self._normalize_parameter(t)
        
        # Get the basis function derivatives at the local parameter value
        basis_derivatives = self._get_basis_derivatives(local_t)
        
        # Get the control points and derivatives for this segment
        segment = self.segments[segment_idx]
        
        # Compute the derivative using the basis function derivatives
        # The segment matrix contains [p0, p1, d0, d1, dd0, dd1]
        derivative = np.zeros(2)
        for i in range(6):
            derivative += basis_derivatives[i] * segment[i]
            
        return derivative
        
    def get_second_derivative(self, t: float) -> np.ndarray:
        """
        Get second derivative of the quintic Hermite spline at parameter t.
        Uses the second derivatives of basis functions.
        
        Args:
            t: Parameter value between the first and last control point parameters
            
        Returns:
            np.ndarray: Second derivative [d²x/dt², d²y/dt²]
        """
        if not self.segments:
            raise ValueError("Spline has not been fitted yet")
            
        # Convert global parameter to local parameter and segment index
        local_t, segment_idx = self._normalize_parameter(t)
        
        # Get the basis function second derivatives at the local parameter value
        basis_second_derivatives = self._get_basis_second_derivatives(local_t)
        
        # Get the control points and derivatives for this segment
        segment = self.segments[segment_idx]
        
        # Compute the second derivative using the basis function second derivatives
        # The segment matrix contains [p0, p1, d0, d1, dd0, dd1]
        second_derivative = np.zeros(2)
        for i in range(6):
            second_derivative += basis_second_derivatives[i] * segment[i]
            
        return second_derivative
        
    def _normalize_parameter(self, t: float) -> Tuple[float, int]:
        """
        Convert global parameter t to local parameter and segment index.
        
        Args:
            t: Global parameter value between self.parameters[0] and self.parameters[-1]
            
        Returns:
            Tuple[float, int]: Local parameter value (0 to 1) and segment index
        """
        if not self.parameters.size:
            raise ValueError("Spline has not been fitted yet")

        # Get parameter range
        t_min = self.parameters[0]
        t_max = self.parameters[-1]
        
        # Clamp parameter to valid range instead of raising error
        t = max(t_min, min(t, t_max))
        
        # Find which segment the parameter falls into
        segment_length = 1.0  # Since we normalize to [0,1] for each segment
        num_segments = len(self.segments)
        
        # Calculate segment index
        segment_idx = int((t - t_min) / segment_length)
        
        # Handle edge case where t == t_max
        if segment_idx == num_segments:
            segment_idx = num_segments - 1
        
        # Calculate local parameter (0 to 1) within the segment
        segment_start = t_min + segment_idx * segment_length
        local_t = (t - segment_start) / segment_length
        
        return local_t, segment_idx
    
    def set_starting_tangent(self, tangent: np.ndarray) -> bool:
        """
        Set the tangent (first derivative) at the start of the spline.
        
        Args:
            tangent: np.ndarray of shape (2,) representing the tangent vector [dx/dt, dy/dt]
            
        Returns:
            bool: True if setting the tangent was successful, False otherwise
        """
        # Validate input
        if not isinstance(tangent, np.ndarray) or tangent.shape != (2,):
            return False
            
        # Check if spline has been fitted
        if self.first_derivatives is None or not len(self.segments):
            return False
            
        # Normalize the tangent vector and scale by the average segment length
        norm = np.linalg.norm(tangent)
        if norm > 0:
            distances = np.linalg.norm(np.diff(self.control_points, axis=0), axis=1)
            scale = np.mean(distances)
            tangent = (tangent / norm) * scale
        
        # Update the first derivative
        self.first_derivatives[0] = tangent
        
        # Update only the first segment since other segments are unaffected
        if len(self.segments) > 0:
            p0 = self.control_points[0]
            p1 = self.control_points[1]
            d0 = tangent  # New tangent
            d1 = self.first_derivatives[1]
            dd0 = self.second_derivatives[0]
            dd1 = self.second_derivatives[1]
            
            # Update the first segment matrix
            self.segments[0] = np.vstack([p0, p1, d0, d1, dd0, dd1])
        
        self.starting_tangent = tangent
        return True
    
    def set_ending_tangent(self, tangent: np.ndarray) -> bool:
        """
        Set the tangent (first derivative) at the end of the spline.
        
        Args:
            tangent: np.ndarray of shape (2,) representing the tangent vector [dx/dt, dy/dt]
            
        Returns:
            bool: True if setting the tangent was successful, False otherwise
        """
        # Validate input
        if not isinstance(tangent, np.ndarray) or tangent.shape != (2,):
            return False
            
        # Check if spline has been fitted
        if self.first_derivatives is None or not len(self.segments):
            return False
        
        # Normalize the tangent vector and scale by the average segment length
        norm = np.linalg.norm(tangent)
        if norm > 0:
            distances = np.linalg.norm(np.diff(self.control_points, axis=0), axis=1)
            scale = np.mean(distances)
            tangent = (tangent / norm) * scale
        
        # Update the last first derivative
        self.first_derivatives[-1] = tangent
        
        # Update only the last segment since other segments are unaffected
        if len(self.segments) > 0:
            p0 = self.control_points[-2]  # Second-to-last point
            p1 = self.control_points[-1]  # Last point
            d0 = self.first_derivatives[-2]  # Second-to-last derivative
            d1 = tangent  # New ending tangent
            dd0 = self.second_derivatives[-2]  # Second-to-last second derivative
            dd1 = self.second_derivatives[-1]  # Last second derivative
            
            # Update the last segment matrix
            self.segments[-1] = np.vstack([p0, p1, d0, d1, dd0, dd1])

        self.ending_tangent = tangent
            
        return True
    
    def get_arc_length(self, t_start: float, t_end: float, num_points: int = 20) -> float:
        """
        Calculate the arc length of the spline between two parameter values using
        Gaussian quadrature numerical integration.
        
        The arc length is computed by integrating the magnitude of the first derivative
        vector over the parameter range: ∫ |dP/dt| dt from t_start to t_end
        
        Args:
            t_start: Starting parameter value
            t_end: Ending parameter value
            num_points: Number of Gaussian quadrature points (default=20)
            
        Returns:
            float: Approximate arc length between the two parameter values
            
        Raises:
            ValueError: If t_start or t_end are outside the valid parameter range,
                    or if t_start >= t_end
        """
        if not self.segments:
            raise ValueError("Spline has not been fitted yet")
            
        if t_start >= t_end:
            raise ValueError("t_start must be less than t_end")
            
        # Validate parameter range
        t_min = self.parameters[0]
        t_max = self.parameters[-1]
        if t_start < t_min or t_end > t_max:
            raise ValueError(f"Parameters must be within range [{t_min}, {t_max}]")
        
        # Gauss-Legendre quadrature points and weights for the interval [-1, 1]
        # We'll use numpy's built-in function
        points, weights = np.polynomial.legendre.leggauss(num_points)
        
        # Transform Gaussian quadrature points from [-1, 1] to [t_start, t_end]
        half_length = (t_end - t_start) / 2
        midpoint = (t_start + t_end) / 2
        transformed_points = points * half_length + midpoint
        
        # Calculate the derivative magnitude at each quadrature point
        derivative_magnitudes = np.array([
            np.linalg.norm(self.get_derivative(t)) 
            for t in transformed_points
        ])
        
        # Compute the integral using the quadrature weights
        # The half_length factor is due to the change of variables formula
        arc_length = half_length * np.sum(weights * derivative_magnitudes)
        
        return float(arc_length)

    def get_total_arc_length(self) -> float:
        """
        Calculate the total arc length of the entire spline.
        
        Returns:
            float: Total arc length of the spline
            
        Raises:
            ValueError: If the spline has not been fitted yet
        """
        if not self.segments:
            raise ValueError("Spline has not been fitted yet")
            
        return self.get_arc_length(self.parameters[0], self.parameters[-1])

    def get_parameter_by_arc_length(self, arc_length: float, 
                                tolerance: float = 1e-6, 
                                max_iterations: int = 50) -> float:
        """
        Find the parameter value t that corresponds to traveling a specific arc length
        along the spline from the start. Uses binary search.
        
        Args:
            arc_length: Desired arc length from the start of the spline
            tolerance: Acceptable error in arc length (default=1e-6)
            max_iterations: Maximum number of binary search iterations (default=50)
            
        Returns:
            float: Parameter value t that gives the desired arc length
            
        Raises:
            ValueError: If arc_length is negative or greater than the total arc length
        """
        if not self.segments:
            raise ValueError("Spline has not been fitted yet")
            
        if arc_length < 0:
            raise ValueError("Arc length must be non-negative")
            
        total_length = self.get_total_arc_length()
        if arc_length > total_length:
            raise ValueError(f"Arc length {arc_length} exceeds total length {total_length}")
            
        # Handle edge cases
        if arc_length == 0:
            return self.parameters[0]
        if arc_length == total_length:
            return self.parameters[-1]
        
        # Binary search for the parameter value
        t_start = self.parameters[0]
        t_end = self.parameters[-1]
        t_min = t_start
        t_max = t_end
        
        for _ in range(max_iterations):
            t_mid = (t_min + t_max) / 2
            current_length = self.get_arc_length(t_start, t_mid)
            
            error = current_length - arc_length
            if abs(error) < tolerance:
                return t_mid
                
            if error > 0:
                t_max = t_mid
            else:
                t_min = t_mid
                
        # If we reach here, we've hit max iterations but should still have a good approximation
        return (t_min + t_max) / 2

    def _compute_parameters(self, points: np.ndarray) -> np.ndarray:
        """
        Compute parameter values using normalized chord-length parameterization.
        Points will be parameterized from 0 to n-1 where n is the number of points.
        """
        # Calculate distances between consecutive points
        diffs = np.diff(points, axis=0)
        segment_lengths = np.linalg.norm(diffs, axis=1)
        
        # Compute cumulative distances
        cumulative_lengths = np.concatenate(([0], np.cumsum(segment_lengths)))
        
        # Handle case where all points are identical
        if cumulative_lengths[-1] == 0:
            return np.linspace(0, len(points) - 1, len(points))
        
        # Normalize to range [0, n-1] where n is number of points
        return cumulative_lengths * (len(points) - 1) / cumulative_lengths[-1]

    def get_end_parameter(self) -> float:
        """
        Get the parameter value corresponding to the last control point.
        
        Returns:
            float: Parameter value corresponding to the last control point
        """
        if not self.parameters.size:
            raise ValueError("Spline has not been fitted yet")
            
        return self.parameters[-1]<|MERGE_RESOLUTION|>--- conflicted
+++ resolved
@@ -103,13 +103,8 @@
             
     def _compute_derivatives(self) -> None:
         """
-<<<<<<< HEAD
         Compute missing first and second derivatives at control points using Catmull-Rom
         approach for first derivatives and a weighted three-point formula for second derivatives.
-=======
-        Compute missing first and second derivatives at control points using local segment lengths
-        and improved curvature handling.
->>>>>>> 781c89ee
         """
         num_points = len(self.control_points)
 
@@ -123,7 +118,6 @@
         diffs = np.diff(self.control_points, axis=0)
         distances = np.linalg.norm(diffs, axis=1)
         
-<<<<<<< HEAD
         # Compute first derivatives using Catmull-Rom approach
         for i in range(num_points):
             if i == 0:
@@ -138,47 +132,11 @@
 
         # Compute initial second derivatives using central differences
         temp_second_derivatives = np.zeros_like(self.control_points, dtype=float)
-=======
-        # Compute unit tangent vectors for each segment
-        tangents = np.zeros_like(diffs)
-        for i in range(len(diffs)):
-            if distances[i] > 1e-10:
-                tangents[i] = diffs[i] / distances[i]
-            else:
-                if i > 0:
-                    tangents[i] = tangents[i-1]
-                elif i < len(diffs) - 1:
-                    tangents[i] = diffs[i+1] / np.linalg.norm(diffs[i+1])
-                else:
-                    tangents[i] = np.zeros(2)
-
-        # Compute first derivatives using weighted average of adjacent tangents
-        for i in range(num_points):
-            if i == 0:
-                # First point: use forward tangent
-                self.first_derivatives[i] = tangents[0] * distances[0] * 0.5
-            elif i == num_points - 1:
-                # Last point: use backward tangent
-                self.first_derivatives[i] = tangents[-1] * distances[-1] * 0.5
-            else:
-                # Interior points: weighted average of adjacent tangents
-                w1 = distances[i]
-                w2 = distances[i-1]
-                if w1 + w2 > 1e-10:
-                    weighted_tangent = (w1 * tangents[i-1] + w2 * tangents[i]) / (w1 + w2)
-                    local_scale = min(w1, w2) * 0.5
-                    self.first_derivatives[i] = weighted_tangent * local_scale
-                else:
-                    self.first_derivatives[i] = np.zeros(2)
-
-        # Compute second derivatives with improved curvature handling
->>>>>>> 781c89ee
         for i in range(num_points):
             # Get the first derivative magnitude for scaling
             d1_mag = np.linalg.norm(self.first_derivatives[i])
             
             if i == 0:
-<<<<<<< HEAD
                 # Forward difference for start point
                 if distances[0] > 1e-10:
                     temp_second_derivatives[i] = (
@@ -224,56 +182,6 @@
                     1.0 * temp_second_derivatives[i] +
                     w2 * temp_second_derivatives[i+1]
                 ) / (1.0 + w1 + w2)
-=======
-                # Start point: use forward difference for curvature
-                if d1_mag > 1e-10:
-                    tangent = self.first_derivatives[i] / d1_mag
-                    normal = np.array([-tangent[1], tangent[0]])
-                    
-                    # Compute curvature using forward difference
-                    next_tangent = self.first_derivatives[i+1] / np.linalg.norm(self.first_derivatives[i+1])
-                    angle = np.arccos(np.clip(np.dot(tangent, next_tangent), -1.0, 1.0))
-                    curvature = angle / distances[0]
-                    
-                    # Scale second derivative by first derivative magnitude
-                    self.second_derivatives[i] = normal * (curvature * d1_mag)
-                    
-            elif i == num_points - 1:
-                # End point: use backward difference for curvature
-                if d1_mag > 1e-10:
-                    tangent = self.first_derivatives[i] / d1_mag
-                    normal = np.array([-tangent[1], tangent[0]])
-                    
-                    # Compute curvature using backward difference
-                    prev_tangent = self.first_derivatives[i-1] / np.linalg.norm(self.first_derivatives[i-1])
-                    angle = np.arccos(np.clip(np.dot(tangent, prev_tangent), -1.0, 1.0))
-                    curvature = angle / distances[-1]
-                    
-                    # Scale second derivative by first derivative magnitude
-                    self.second_derivatives[i] = normal * (curvature * d1_mag)
-                    
-            else:
-                # Interior points: use central difference for curvature
-                if d1_mag > 1e-10:
-                    tangent = self.first_derivatives[i] / d1_mag
-                    normal = np.array([-tangent[1], tangent[0]])
-                    
-                    # Compute curvature using central difference
-                    prev_tangent = self.first_derivatives[i-1] / np.linalg.norm(self.first_derivatives[i-1])
-                    next_tangent = self.first_derivatives[i+1] / np.linalg.norm(self.first_derivatives[i+1])
-                    
-                    # Use average of backward and forward angles
-                    angle_prev = np.arccos(np.clip(np.dot(tangent, prev_tangent), -1.0, 1.0))
-                    angle_next = np.arccos(np.clip(np.dot(tangent, next_tangent), -1.0, 1.0))
-                    total_length = distances[i-1] + distances[i]
-                    
-                    if total_length > 1e-10:
-                        # Weight the curvature by relative segment lengths
-                        curvature = (angle_prev + angle_next) / total_length
-                        
-                        # Scale second derivative by first derivative magnitude
-                        self.second_derivatives[i] = normal * (curvature * d1_mag)
->>>>>>> 781c89ee
                 
     def _get_basis_functions(self, t: float) -> np.ndarray:
         """
