import logging
import time
<<<<<<< HEAD
=======

>>>>>>> 729f5f55
from dataclasses import dataclass
from typing import Dict, List, Optional, Tuple

import numpy as np

from gui.action_point import ActionPoint
from gui.node import Node
from splines.quintic_hermite_spline import QuinticHermiteSpline

logger = logging.getLogger(__name__)
<<<<<<< HEAD

=======
>>>>>>> 729f5f55

@dataclass
class PathLookupTable:
    """Cache for quick parameter lookups based on distance"""

    distances: np.ndarray  # Sorted array of distances
    parameters: np.ndarray  # Corresponding parameter values
    total_length: float


class QuinticHermiteSplineManager:
    """
    Manages multiple QuinticHermiteSplines to create a complete path through nodes
    with specific constraints.
    """

    def __init__(self):
        """
        Initialize the spline manager with empty splines and nodes lists.
        """
        self.splines: List[QuinticHermiteSpline] = []
        self.nodes: List[Node] = []
        self.action_points: List[ActionPoint] = []
        self.path_parameters: Dict = {}  # Store parameter mappings between global and local
        self.arc_length: float = 0.0  # Store the total arc length of the path
        self.lookup_table: Optional[PathLookupTable] = None
        self._precomputed_properties: Optional[Dict] = None

    def build_path(
        self, points: np.ndarray, nodes: List[Node], action_points: List[ActionPoint]
    ) -> bool:
        """
        Build a complete path through the given points and nodes.
        Handles reverse nodes and turn angles by creating separate spline segments
        with appropriate tangent handling.
        """
        if len(points) != len(nodes) or len(points) < 2:
            return False

        self.splines = []
        self.nodes = nodes
        self.action_points = action_points

        current_start_idx = 0
        start_tangent = None

        for i in range(1, len(points)):
            if nodes[i].is_reverse_node or nodes[i].turn != 0 or i == len(points) - 1:
                # Create spline segment
                current_points = points[current_start_idx : i + 1]
                spline = QuinticHermiteSpline()

                if not spline.fit(current_points[:, 0], current_points[:, 1]):
                    return False

                if start_tangent is not None:
                    spline.set_starting_tangent(start_tangent)
                    start_tangent = None

                # Handle tangent continuity at split points
                if nodes[i].is_reverse_node or nodes[i].turn != 0:
                    # Calculate segment lengths
                    prev_length = np.linalg.norm(points[i] - points[i - 1])
                    next_length = (
                        np.linalg.norm(points[i + 1] - points[i])
                        if i < len(points) - 1
                        else prev_length
                    )

                    # Calculate vectors and scale by segment lengths
                    prev_vector = (points[i] - points[i - 1]) * (
                        1.0 / prev_length if prev_length > 0 else 1.0
                    )
                    next_vector = (points[i + 1] - points[i]) * (
                        1.0 / next_length if next_length > 0 else 1.0
                    )

                    min_length = min(prev_length, next_length)

                    if nodes[i].turn != 0:
                        # Apply the turn angle directly (convert to radians)
                        target_angle_rad = np.radians(nodes[i].turn)
                        if nodes[i].is_reverse_node:
                            target_angle_rad = target_angle_rad + np.pi

                        # Create rotation matrix for the target angle
                        rotation_matrix = np.array(
                            [
                                [np.cos(target_angle_rad), -np.sin(target_angle_rad)],
                                [np.sin(target_angle_rad), np.cos(target_angle_rad)],
                            ]
                        )

                        # Apply rotation to the previous vector to get the next tangent
                        next_tangent = rotation_matrix @ prev_vector
                        next_tangent = next_tangent * min_length

                        # Set end tangent for current spline and start tangent for next spline
                        spline.set_ending_tangent(prev_vector * min_length)
                        start_tangent = next_tangent

                    else:  # Reverse node
                        # Calculate difference vector and normalize for reverse nodes
                        dif_vector = prev_vector - next_vector
                        dif_norm = np.linalg.norm(dif_vector)

                        if dif_norm > 0:
                            dif_vector = dif_vector / dif_norm

                        # Scale the difference vector by the minimum segment length
                        min_length = min(prev_length, next_length)
                        dif_vector = dif_vector * min_length

                        # Set end tangent for current spline
                        spline.set_ending_tangent(dif_vector)
                        start_tangent = -1 * dif_vector

                self.splines.append(spline)

                if (nodes[i].is_reverse_node or nodes[i].turn != 0) and i < len(
                    points
                ) - 1:
                    current_start_idx = i

        self.arc_length = None
        self.lookup_table = None
        return True

    def get_point_at_parameter(self, t: float) -> np.ndarray:
        """
        Get point on the complete path at parameter t.
        t is normalized to [0, 1] for the entire path.
        """
        if not self.splines:
            raise ValueError("No splines have been initialized")

        # Map to specific spline and local parameter
        spline_idx, local_t = self._map_parameter_to_spline(t)

        return self.splines[spline_idx].get_point(local_t)

    def get_derivative_at_parameter(self, t: float) -> np.ndarray:
        """
        Get first derivative on the complete path at parameter t.
        Handles direction changes at reverse nodes.
        """
        if not self.splines:
            raise ValueError("No splines have been initialized")

        spline_idx, local_t = self._map_parameter_to_spline(t)
        derivative = self.splines[spline_idx].get_derivative(local_t)

        return derivative

    def get_second_derivative_at_parameter(self, t: float) -> np.ndarray:
        """
        Get second derivative on the complete path at parameter t.
        Handles direction changes at reverse nodes.
        """
        if not self.splines:
            raise ValueError("No splines have been initialized")

        spline_idx, local_t = self._map_parameter_to_spline(t)
        second_derivative = self.splines[spline_idx].get_second_derivative(local_t)

        return second_derivative

    def get_third_derivative_at_parameter(self, t: float) -> np.ndarray:
        """
        Get third derivative on the complete path at parameter t.
        Handles direction changes at reverse nodes.
        """
        if not self.splines:
            raise ValueError("No splines have been initialized")

        spline_idx, local_t = self._map_parameter_to_spline(t)
        third_derivative = self.splines[spline_idx].get_third_derivative(local_t)

        # Check if we're in a reverse segment
        # reverse_count = sum(1 for node in self.nodes[:spline_idx+1] if node.is_reverse_node)
        # if reverse_count % 2 == 1:
        #     third_derivative = -third_derivative

        return third_derivative

    def _map_parameter_to_spline(self, t: float) -> Tuple[int, float]:
        """
        Map a global parameter t to a specific spline index and local parameter.
        The global parameter t ranges from 0 to N-1 where N is the total number of control points.

        Args:
            t: Global parameter value

        Returns:
            Tuple[int, float]: (spline_index, local_parameter)

        Raises:
            ValueError: If no splines exist
        """
        if not self.splines:
            raise ValueError("No splines have been initialized")

        # Find which spline segment we're in by checking the parameter ranges
        cumulative_points = 0
        for i, spline in enumerate(self.splines):
            num_points = len(spline.control_points)
            segment_start = cumulative_points
            segment_end = cumulative_points + num_points - 1

            if t <= segment_end or i == len(self.splines) - 1:
                # We've found our segment
                local_t = t - segment_start
                return i, local_t

            cumulative_points = cumulative_points + (num_points - 1)

        # This should never happen due to our handling
        raise ValueError("Failed to map parameter to spline segment")

    def _initialize_spline_segment(
        self, points: np.ndarray, start_node: Node, end_node: Node
    ) -> QuinticHermiteSpline:
        """
        Initialize a single spline segment between two nodes with given constraints.
        """
        pass

    def _compute_transition_derivatives(
        self,
        prev_spline: QuinticHermiteSpline,
        next_spline: QuinticHermiteSpline,
        node: Node,
    ) -> Tuple[np.ndarray, np.ndarray]:
        """
        Compute derivatives at transition points between splines to ensure continuity.

        Returns:
            Tuple of (first_derivative, second_derivative) at transition
        """
        pass

    def percent_to_parameter(self, percent: float) -> np.ndarray:
        """
        Convert a percentage to a parameter on the spline.
        """
        if not self.splines:
            raise ValueError("No splines have been initialized")

        t = 0 + len(self.nodes) * (percent)
        # Clamp t to the range of the lookup table
        t = max(t, 0)
        t = min(t, len(self.nodes) - 1)

        return t

    def distance_to_time(self, distance: float) -> float:
        """
        Convert distance to parameter t using the lookup table and linear interpolation.
        Much faster than binary search + numerical integration.
        """
        if self.lookup_table is None:
            self.build_lookup_table()

        # Handle edge cases
        if distance <= 0:
            return 0
        if distance >= self.lookup_table.total_length:
            return len(self.nodes) - 1

        # Find closest indices in lookup table
        idx = np.searchsorted(self.lookup_table.distances, distance)
        if idx == 0:
            return self.lookup_table.parameters[0]

        # Linear interpolation between points
        d0 = self.lookup_table.distances[idx - 1]
        d1 = self.lookup_table.distances[idx]
        t0 = self.lookup_table.parameters[idx - 1]
        t1 = self.lookup_table.parameters[idx]

        # Interpolate
        t = t0 + (t1 - t0) * (distance - d0) / (d1 - d0)
        return t

    def get_total_arc_length(self) -> float:
        """
        Calculate the total arc length using adaptive Gaussian quadrature.
        Adaptively subdivides based on curvature and speed variation.
        """
        if not self.splines:
            raise ValueError("No splines have been initialized")
        if self.lookup_table is None:
            self.build_lookup_table()

        return self.lookup_table.total_length

    def get_heading(self, t: float) -> float:
        """
        Get heading at parameter t using precomputed values and interpolation.
        """
        if self._precomputed_properties is None:
            self.precompute_path_properties()
        return self._interpolate_property(t, "headings")

    def get_curvature(self, t: float) -> float:
        """
        Get curvature at parameter t using precomputed values and interpolation.
        """
        if self._precomputed_properties is None:
            self.precompute_path_properties()
        return self._interpolate_property(t, "curvatures")

    def _get_heading(self, t: float) -> float:
        """
        Get the heading (angle in radians) at parameter t on the complete path.
        The heading is calculated as the angle of the tangent vector (first derivative)
        relative to the positive x-axis.

        Args:
            t: Parameter value normalized to the entire path length

        Returns:
            float: Heading angle in radians in range [-π, π]

        Raises:
            ValueError: If no splines have been initialized
        """
        if not self.splines:
            raise ValueError("No splines have been initialized")

        # Get first derivative at parameter t
        derivative = self.get_derivative_at_parameter(t)

        # Calculate heading angle using arctan2
        # arctan2(y, x) returns angle in range [-π, π]
        heading = np.arctan2(derivative[1], derivative[0])

        return heading

    def _get_curvature(self, t: float) -> float:
        """
        Calculate curvature at parameter t on the complete path.

        The curvature is calculated using the formula:
        κ = |x'y'' - y'x''| / (x'² + y'²)^(3/2)
        where x', y' are components of the first derivative and
        x'', y'' are components of the second derivative.

        Args:
            t: Parameter value normalized to the entire path length

        Returns:
            float: Curvature at the given parameter value

        Raises:
            ValueError: If no splines have been initialized
        """
        if not self.splines:
            raise ValueError("No splines have been initialized")

        # Get first and second derivatives at parameter t
        first_deriv = self.get_derivative_at_parameter(t)
        second_deriv = self.get_second_derivative_at_parameter(t)

        # Extract x and y components
        x_prime = first_deriv[0]
        y_prime = first_deriv[1]
        x_double_prime = second_deriv[0]
        y_double_prime = second_deriv[1]

        # Calculate denominator (speed squared)
        speed_squared = x_prime**2 + y_prime**2

        # Handle special case where speed is zero (singular point)
        if speed_squared < 1e-10:  # Small threshold to avoid division by zero
            return 0.0

        # Calculate curvature
        curvature = (x_prime * y_double_prime - y_prime * x_double_prime) / (
            speed_squared**1.5
        )

        return curvature

    def validate_path_continuity(self) -> bool:
        """
        Validate C2 continuity at all transition points between splines.
        """
        pass

    def build_lookup_table(
        self, min_samples=1000, max_samples=20000, tolerance=1e-6
    ) -> None:
        """Build lookup table for parameter to distance mapping."""
        if not self.splines:
            raise ValueError("No splines initialized")

        all_parameters = []
        all_distances = []
        current_dist = 0.0
        prev_param = 0.0
        for spline_idx, spline in enumerate(self.splines):
            # Get parameter range for this spline
            param_start = spline.parameters[0]
            param_end = spline.parameters[-1]

            # Create uniform parameter sampling
            local_params = np.linspace(param_start, param_end, min_samples)
            dt = local_params[1] - local_params[0]

            # Calculate derivatives and accumulate distances using trapezoidal rule
            derivatives = np.array([spline.get_derivative(t) for t in local_params])
            derivative_magnitudes = np.linalg.norm(derivatives, axis=1)

            # Calculate distances using trapezoidal rule
            partial_distances = np.zeros(len(local_params))
            partial_distances[1:] = np.cumsum(
                (derivative_magnitudes[:-1] + derivative_magnitudes[1:]) * 0.5 * dt
            )

            # Add offset from previous splines
            spline_distances = partial_distances + current_dist
            current_dist = spline_distances[-1]

            # Store results
            all_parameters.extend(local_params + prev_param)
            all_distances.extend(spline_distances)

            prev_param += param_end - param_start

        # Convert to numpy arrays
        all_parameters = np.array(all_parameters)
        all_distances = np.array(all_distances)

        # Create final lookup table
        self.lookup_table = PathLookupTable(
            distances=all_distances,
            parameters=all_parameters,
            total_length=current_dist,
        )

<<<<<<< HEAD
    def precompute_path_properties(self, samples_per_node: int = 1000) -> None:
=======
    def precompute_path_properties(self, samples_per_node: int = 100) -> None:
>>>>>>> 729f5f55
        """
        Precompute curvature and heading at regular intervals for faster lookup.
        Optimized version with vectorization and reduced redundant calculations.
        """
        if not self.splines:
            raise ValueError("No splines initialized")

<<<<<<< HEAD
        num_samples = len(self.nodes) * samples_per_node
=======
        num_samples = samples_per_node*(len(self.nodes) - 1)

>>>>>>> 729f5f55
        parameters = np.linspace(0, len(self.nodes) - 1, num_samples)
        
        # Precompute properties
        curvatures = np.zeros(num_samples)
<<<<<<< HEAD
        headings = np.zeros(num_samples)
        
        # Time measurement variables
        start_time_total = time.time()
        
        # Vectorize the derivative calculations where possible
        start_time_derivative = time.time()
        first_derivs = np.array([self.get_derivative_at_parameter(t) for t in parameters])
        second_derivs = np.array([self.get_second_derivative_at_parameter(t) for t in parameters])
        end_time_derivative = time.time()
        logger.info(f"Derivative compute time: {end_time_derivative - start_time_derivative} seconds")

        # Extract components
        x_primes = first_derivs[:, 0]
        y_primes = first_derivs[:, 1]
        x_double_primes = second_derivs[:, 0]
        y_double_primes = second_derivs[:, 1]
        
        # Calculate speed squared (denominator for curvature)
        speed_squared = x_primes**2 + y_primes**2
        
        # Start curvature calculation timing
        start_time_curvature = time.time()
        
        # Vectorized curvature calculation
        numerator = x_primes * y_double_primes - y_primes * x_double_primes
        
        # Handle special case where speed is near zero
        mask = speed_squared >= 1e-10
        curvatures[mask] = numerator[mask] / (speed_squared[mask]**1.5)
        # For points where speed is near zero, curvature remains 0.0
        
        total_curvature_compute_time = time.time() - start_time_curvature
        
        # Start heading calculation timing
        start_time_heading = time.time()
        
        # Vectorized heading calculation
        headings = np.arctan2(y_primes, x_primes)
        
        total_heading_compute_time = time.time() - start_time_heading
        
        logger.info(f"Total compute time: {time.time() - start_time_total} seconds")
        logger.info(f"Curvature compute time: {total_curvature_compute_time} seconds")
        logger.info(f"Heading compute time: {total_heading_compute_time} seconds")
        
        self._precomputed_properties = {
            "parameters": parameters,
            "curvatures": curvatures,
=======
        curvature_derivatives = np.zeros(num_samples)
        headings = np.zeros(num_samples)

        for i, t in enumerate(parameters):
            curvatures[i] = self._get_curvature(t)
            curvature_derivatives[i] = self._get_curvature_derivative(
                t
            )
            headings[i] = self._get_heading(t)

        self._precomputed_properties = {
            "parameters": parameters,
            "curvatures": curvatures,
            "curvature_derivatives": curvature_derivatives,
>>>>>>> 729f5f55
            "headings": headings,
        }

    def _interpolate_property(self, t: float, property_name: str) -> float:
        """
        Get a property value at parameter t using linear interpolation of precomputed values.
        
        Args:
            t: Parameter value to interpolate at
            property_name: Name of the property to interpolate ('curvatures' or 'headings')
            
        Returns:
            float: Interpolated property value
        """
        # Cache property values to avoid repeated dictionary access
        params = self._precomputed_properties["parameters"]
        vals = self._precomputed_properties[property_name]
        
        # Find surrounding indices
        idx = np.searchsorted(params, t)
        if idx == 0:
            return vals[0]
        if idx >= len(params):
            return vals[-1]

        # Linear interpolation
        t0, t1 = params[idx - 1], params[idx]
        v0, v1 = vals[idx - 1], vals[idx]

        # Handle spline segment transitions
        if t0 % 1 != t1 % 1:
            return vals[idx - 1] if t % 1 > 0.5 else vals[idx]
            
        return v0 + (v1 - v0) * (t - t0) / (t1 - t0)

    def rebuild_tables(self):
        """
        Rebuild the spline tables after modifying control points or constraints.
        """
<<<<<<< HEAD
        start_time = time.time()
        self.build_lookup_table()
        build_time = time.time() - start_time
        logger.info(f"Lookup table build time: {build_time} seconds")
        start_time = time.time()
        self.precompute_path_properties()
        precompute_time = time.time() - start_time
        logger.info(f"Precompute time: {precompute_time} seconds")
=======
        lt_start_time = time.time()
        self.build_lookup_table()
        lt_end_time = time.time()
        logger.info(f"Rebuilt lookup table in {lt_end_time - lt_start_time:.2f} s")

        pc_start_time = time.time()
        self.precompute_path_properties()
        pc_end_time = time.time()
        logger.info(f"Precomputed path properties in {pc_end_time - pc_start_time:.2f} s")
>>>>>>> 729f5f55
<|MERGE_RESOLUTION|>--- conflicted
+++ resolved
@@ -1,9 +1,5 @@
 import logging
 import time
-<<<<<<< HEAD
-=======
-
->>>>>>> 729f5f55
 from dataclasses import dataclass
 from typing import Dict, List, Optional, Tuple
 
@@ -14,10 +10,6 @@
 from splines.quintic_hermite_spline import QuinticHermiteSpline
 
 logger = logging.getLogger(__name__)
-<<<<<<< HEAD
-
-=======
->>>>>>> 729f5f55
 
 @dataclass
 class PathLookupTable:
@@ -459,11 +451,8 @@
             total_length=current_dist,
         )
 
-<<<<<<< HEAD
     def precompute_path_properties(self, samples_per_node: int = 1000) -> None:
-=======
-    def precompute_path_properties(self, samples_per_node: int = 100) -> None:
->>>>>>> 729f5f55
+
         """
         Precompute curvature and heading at regular intervals for faster lookup.
         Optimized version with vectorization and reduced redundant calculations.
@@ -471,17 +460,13 @@
         if not self.splines:
             raise ValueError("No splines initialized")
 
-<<<<<<< HEAD
         num_samples = len(self.nodes) * samples_per_node
-=======
-        num_samples = samples_per_node*(len(self.nodes) - 1)
-
->>>>>>> 729f5f55
+        
         parameters = np.linspace(0, len(self.nodes) - 1, num_samples)
         
         # Precompute properties
         curvatures = np.zeros(num_samples)
-<<<<<<< HEAD
+
         headings = np.zeros(num_samples)
         
         # Time measurement variables
@@ -531,22 +516,7 @@
         self._precomputed_properties = {
             "parameters": parameters,
             "curvatures": curvatures,
-=======
-        curvature_derivatives = np.zeros(num_samples)
-        headings = np.zeros(num_samples)
-
-        for i, t in enumerate(parameters):
-            curvatures[i] = self._get_curvature(t)
-            curvature_derivatives[i] = self._get_curvature_derivative(
-                t
-            )
-            headings[i] = self._get_heading(t)
-
-        self._precomputed_properties = {
-            "parameters": parameters,
-            "curvatures": curvatures,
-            "curvature_derivatives": curvature_derivatives,
->>>>>>> 729f5f55
+
             "headings": headings,
         }
 
@@ -586,7 +556,7 @@
         """
         Rebuild the spline tables after modifying control points or constraints.
         """
-<<<<<<< HEAD
+
         start_time = time.time()
         self.build_lookup_table()
         build_time = time.time() - start_time
@@ -595,14 +565,3 @@
         self.precompute_path_properties()
         precompute_time = time.time() - start_time
         logger.info(f"Precompute time: {precompute_time} seconds")
-=======
-        lt_start_time = time.time()
-        self.build_lookup_table()
-        lt_end_time = time.time()
-        logger.info(f"Rebuilt lookup table in {lt_end_time - lt_start_time:.2f} s")
-
-        pc_start_time = time.time()
-        self.precompute_path_properties()
-        pc_end_time = time.time()
-        logger.info(f"Precomputed path properties in {pc_end_time - pc_start_time:.2f} s")
->>>>>>> 729f5f55
