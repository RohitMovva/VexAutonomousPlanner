--- conflicted
+++ resolved
@@ -387,8 +387,6 @@
         self.setWindowTitle('Path Planner') # Totally not inspired by Pronounce that
         self.layout = QVBoxLayout()
 
-        self.clearing_nodes = False
-
         self.nodes = []
         self.start_node = None
         self.end_node = None
@@ -584,18 +582,11 @@
         else:
             full_path = self.routes_folder_path + "/" + self.current_working_file + ".txt"
         nodes_data = []
-<<<<<<< HEAD
         nodes_map = []
         if (len(self.nodes) > 2 and self.start_node and self.end_node):
             time_intervals, positions, velocities, accelerations, headings, nodes_map = self.central_widget.calculateScurveStuff()
             for i in range(0, len(time_intervals), 50): # Every 25ms save data
                 nodes_data.append([velocities[i], headings[i]])
-=======
-        time_intervals, positions, velocities, accelerations, headings, nodes_map = self.central_widget.calculateScurveStuff(self.max_velocity, self.max_acceleration,
-                                                                                                                              self.max_jerk)
-        for i in range(0, len(time_intervals), 50): # Every 25ms save data
-            nodes_data.append([velocities[i], headings[i]])
->>>>>>> bed86ac7
 
         nodes_actions = [
                 [
@@ -942,11 +933,6 @@
             print(self.parent.nodes[i+1].hasAction, " ", self.parent.nodes[i+1].isEndNode)
             if ((not self.parent.nodes[i+1].isEndNode) and (not self.parent.nodes[i+1].hasAction)):
                 continue
-<<<<<<< HEAD
-            print("segmenting")
-            time_intervals, positions, velocities, accelerations, headings, nodes_map = self.generate_scurve_profile(segment_length, segment_data[1], segment_data[0])
-            self.all_time_intervals.extend(time_intervals + (self.all_time_intervals[-1] if self.all_time_intervals else 0))
-=======
             time_intervals, positions, velocities, accelerations, headings, nodes_map = self.generate_scurve_profile(segment_length, segment_data[1], segment_data[0],
                                                                                                                      v_max, a_max, j_max)
             # self.all_time_intervals.extend(time_intervals + (self.all_time_intervals[-1] if self.all_time_intervals else 0))
@@ -954,7 +940,6 @@
                 self.all_time_intervals.extend(time + self.all_time_intervals[-1][-1] for time in time_intervals)
             else:
                 self.all_time_intervals = time_intervals
->>>>>>> bed86ac7
             self.all_positions.extend([p + current_position for p in positions])
             self.all_velocities.extend(velocities)
             self.all_accelerations.extend(accelerations)
@@ -1072,11 +1057,7 @@
                 break
         return t_jerk
 
-<<<<<<< HEAD
-    def generate_scurve_profile(self, distance, segments, line_data, v_max=20, a_max=8, j_max=32, dt=0.0005):
-=======
     def generate_scurve_profile(self, distance, segments, line_data, v_max, a_max, j_max, K=0.5, dt=0.0005):
->>>>>>> bed86ac7
         t_jerk = a_max / j_max
         t_acc = (v_max - j_max * t_jerk**2) / a_max
 
