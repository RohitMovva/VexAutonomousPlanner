--- conflicted
+++ resolved
@@ -16,12 +16,8 @@
 sys.stderr = io.TextIOWrapper(sys.stderr.buffer, encoding="utf-8")
 
 if __name__ == "__main__":
-<<<<<<< HEAD
     setup_global_logger(level=logging.INFO, mode=LogMode.FILE_ONLY)
-=======
-    # Configure the global logger
-    setup_global_logger(level=logging.DEBUG, mode=LogMode.FILE_ONLY)
->>>>>>> dbe51bf5
+
 
     logger = logging.getLogger(__name__)
     logger.info("Application started")
@@ -31,11 +27,10 @@
         ctypes.windll.shell32.SetCurrentProcessExplicitAppUserModelID(myappid)
     app = QApplication(sys.argv)
 
-<<<<<<< HEAD
-    app.setStyleSheet(qdarktheme.load_stylesheet())
-=======
+#     app.setStyleSheet(qdarktheme.load_stylesheet())
+
     qdarktheme.setup_theme()
->>>>>>> dbe51bf5
+
     plt.style.use("dark_background")
 
     if getattr(sys, "frozen", False):
