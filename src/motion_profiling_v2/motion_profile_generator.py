import logging
import math
import time
from dataclasses import dataclass
from typing import List, Tuple

import numpy as np

import motion_profiling_v2.one_dim_mp_generator as one_dim_mp_generator

logger = logging.getLogger(__name__)


@dataclass
class ProfilePoint:
    dist: float
    vel: float


@dataclass
class Constraints:
    max_vel: float
    max_acc: float
    max_dec: float
    friction_coef: float
    max_jerk: float
    track_width: float

    def max_speed_at_curvature(self, curvature: float) -> float:
        """Calculate maximum safe speed based on curvature"""
        if abs(curvature) < 1e-6:
            return self.max_vel

        # Calculate maximum speed based on track width
        max_turn_speed = ((2 * self.max_vel / self.track_width) * self.max_vel) / (
            abs(curvature) * self.max_vel + (2 * self.max_vel / self.track_width)
        )

        return min(max_turn_speed, self.max_vel)

    def limit_velocity_by_ang_accel(
        self, dkappads: float, max_angular_accel: float
    ) -> float:
        """Calculate maximum velocity based on angular acceleration and rate of change of curvature."""
        if abs(dkappads) < 1e-9:
            return self.max_vel
        max_v_sq = max_angular_accel / abs(dkappads)
        if max_v_sq < 0:
            return 0.0
        return min(math.sqrt(max_v_sq), self.max_vel)

    def max_accels_at_turn(self, angular_accel: float):
        """Calculate maximum linear acceleration based on angular acceleration"""
        # if (angular_accel < 0):
        #     return self.max_acc
        left_lin_ac = self.max_acc + angular_accel * self.track_width / 2
        right_lin_ac = self.max_acc - angular_accel * self.track_width / 2
        if abs(left_lin_ac) < abs(right_lin_ac):
            return left_lin_ac
        else:
            return right_lin_ac

    def get_wheel_speeds(
        self, linear_vel: float, angular_vel: float
    ) -> Tuple[float, float]:
        """Calculate differential drive wheel speeds from linear and angular velocity"""
        left_vel = linear_vel - (angular_vel * self.track_width / 2)
        right_vel = linear_vel + (angular_vel * self.track_width / 2)
        return left_vel, right_vel


def forward_backward_pass(
    spline_manager,
    constraints: Constraints,
    delta_dist: float,
    start_vel: float = 0.01,
    end_vel: float = 0.01,
) -> List[float]:
    """
    Performs forward-backward smoothing with proper consideration of all constraints
    """
    # Derive angular constraints from linear constraints and track width
    max_angular_vel = 2 * constraints.max_vel / constraints.track_width
    max_angular_accel = 2 * constraints.max_acc / constraints.track_width

    velocities = []
    curvatures = []
    curvature_derivs = []
    headings = []

    # Calculate total path length and gather curvatures
    total_dist = spline_manager.get_total_arc_length()
    current_dist = 0

    prev_t = 0
    node_num = 0
    action_idx = 0
    while current_dist < total_dist:
        t = spline_manager.distance_to_time(current_dist)

        curvature = spline_manager.get_curvature(t)
        heading = spline_manager.get_heading(t)

        headings.append(heading)
        curvatures.append(curvature)

        velocities.append(1e9)  # Initialize velocities
        current_dist += delta_dist

        if (prev_t % 1) > (t % 1) and t < spline_manager.distance_to_time(total_dist):
            node_num += 1
            if spline_manager.nodes[node_num].stop:
                velocities[-1] = 0.01

        if (
            action_idx < len(spline_manager.action_points)
            and prev_t < spline_manager.action_points[action_idx].t
            and t >= spline_manager.action_points[action_idx].t
        ):
            if spline_manager.action_points[action_idx].stop:
                velocities[-1] = 0.01
            action_idx += 1

        prev_t = t

    # Add final point
    velocities.append(end_vel)
    t = spline_manager.distance_to_time(total_dist)
    headings.append(spline_manager.get_heading(t))
    curvatures.append(spline_manager.get_curvature(t))

    for i in range(len(curvatures)):
        if i == 0:
            curvature_derivs.append((curvatures[i + 1] + curvatures[i]) / delta_dist)
        elif i == len(curvatures) - 1:
            curvature_derivs.append((curvatures[i] + curvatures[i - 1]) / delta_dist)
        else:
            curvature_derivs.append(
                (curvatures[i + 1] - curvatures[i - 1]) / (2 * delta_dist)
            )

    # Forward pass
    velocities[0] = start_vel

    prev_ang_vel = 0
    accel_ang = 0
    for i in range(len(velocities) - 1):
        current_vel = velocities[i]
        curvature = curvatures[i]
        ang_vel = velocities[i] * abs(curvature)
        max_ang_acc_vel = constraints.max_vel
        delta_theta = headings[i + 1] - headings[i]

        if abs(curvature) < 1e-6:
            max_linear_vel = constraints.max_vel
            max_accel = constraints.max_acc
        else:
            delta_theta = headings[i + 1] - headings[i]
            accel_ang = (ang_vel**2 - prev_ang_vel**2) / (2 * abs(delta_theta))
            max_vel_ang = max_angular_vel / abs(curvature)
            max_vel_kin = (
                2 * constraints.max_vel / (constraints.track_width * abs(curvature) + 2)
            )
            max_curve_vel = constraints.max_speed_at_curvature(abs(curvature))
            max_ang_acc_vel = constraints.limit_velocity_by_ang_accel(
                curvature_derivs[i], max_angular_accel
            )
            max_linear_vel = min(
                max_vel_ang, max_vel_kin, max_curve_vel, max_ang_acc_vel
            )

            max_accel_ang = max_angular_accel / abs(curvature)
            max_accel_kin = (
                2 * constraints.max_acc / (constraints.track_width * abs(curvature) + 2)
            )

            max_accel_wheel = constraints.max_accels_at_turn(abs(accel_ang))
            if max_accel_wheel < 0:
                max_accel_wheel = 0

            max_accel = min(max_accel_ang, max_accel_kin, max_accel_wheel, constraints.max_acc)

        next_vel = min(
            max_linear_vel, math.sqrt(current_vel**2 + 2 * max_accel * delta_dist)
        )

        velocities[i + 1] = min(velocities[i + 1], next_vel)
        prev_ang_vel = ang_vel

        # Final velocity adjustment for track width
        velocities[i + 1] = min(
            velocities[i + 1],
            abs(
                constraints.max_vel
                / (1 + (constraints.track_width * abs(curvature) / 2))
            ),
        )

    # Backward pass
    velocities[-1] = end_vel
    prev_ang_vel = 0

    for i in range(len(velocities) - 1, 0, -1):
        current_vel = velocities[i]
        curvature = curvatures[i]
        ang_vel = velocities[i] * abs(curvature)
        max_ang_acc_vel = constraints.max_vel

        if abs(curvature) < 1e-6:
            max_linear_vel = constraints.max_vel
            max_decel = constraints.max_dec
        else:
            delta_theta = headings[i - 1] - headings[i]
            accel_ang = (ang_vel**2 - prev_ang_vel**2) / (2 * abs(delta_theta))

            max_vel_ang = max_angular_vel / abs(curvature)
            max_vel_kin = (
                2 * constraints.max_vel / (constraints.track_width * abs(curvature) + 2)
            )
            max_curve_vel = constraints.max_speed_at_curvature(curvature)
            max_ang_acc_vel = constraints.limit_velocity_by_ang_accel(
                curvature_derivs[i], max_angular_accel
            )
            max_linear_vel = min(
                max_vel_ang, max_vel_kin, max_curve_vel, max_ang_acc_vel
            )

            max_decel_ang = max_angular_accel / abs(curvature)
            max_decel_kin = (
                2 * constraints.max_dec / (constraints.track_width * abs(curvature) + 2)
            )

            max_accel_wheel = constraints.max_accels_at_turn(accel_ang)
            if max_accel_wheel < 0:
                max_accel_wheel = 0
            max_decel = min(max_decel_ang, max_decel_kin, max_accel_wheel, constraints.max_dec)

        # Calculate maximum achievable velocity considering deceleration
        prev_vel = math.sqrt(current_vel**2 + 2 * max_decel * delta_dist)

        prev_vel = min(prev_vel, velocities[i - 1], max_linear_vel)

        velocities[i - 1] = prev_vel

        prev_ang_vel = ang_vel

        # Final velocity adjustment for track width
        velocities[i - 1] = min(
            velocities[i - 1],
            abs(
                constraints.max_vel
                / (1 + (constraints.track_width * abs(curvature) / 2))
            ),
        )

    return velocities


def motion_profile_angle(
    angle: int, constraints: Constraints, dt: float = 0.01
) -> Tuple[
    List[float], List[float], List[float], List[float], List[float], List[float]
]:
    # angle = math.radians(angle)

    arc_length = abs(angle) * constraints.track_width / 2

    velocities = one_dim_mp_generator.generate_trapezoidal_profile(
        constraints.max_vel, constraints.max_acc, arc_length, dt
    )

    headings = []

    accum_arc_length = 0
    for i in range(len(velocities)):
        current_angle = accum_arc_length / (constraints.track_width / 2)
        headings.append(current_angle * (-1 if angle > 0 else 1))

        accum_arc_length += velocities[i] * dt

    # Differentiate to get angular velocities
    angular_velocities = [0]
    for i in range(1, len(headings)):
        angular_velocities.append((headings[i] - headings[i - 1]) / dt)

    return headings, angular_velocities

def lerp(x, x_array, y_array, cache=None):
    """
    Fast linear interpolation when x_array is sorted.
    Optionally uses a cache to avoid binary search when x is close to previous lookup.
    """
    # Use cached index as starting point if available
    if cache is not None and 'last_idx' in cache:
        idx = cache['last_idx']
        # Check if we're still in the right segment
        if idx < len(x_array) - 1 and x_array[idx] <= x < x_array[idx + 1]:
            # We're in the same segment, use it
            pass
        elif idx > 0 and x_array[idx - 1] <= x < x_array[idx]:
            # We're in the previous segment
            idx -= 1
        else:
            # Find the right segment with binary search
            idx = np.searchsorted(x_array, x, side='right') - 1
    else:
        # Find the right segment with binary search
        idx = np.searchsorted(x_array, x, side='right') - 1
    
    # Boundary checks
    if idx < 0:
        return y_array[0]
    if idx >= len(x_array) - 1:
        return y_array[-1]
    
    # Linear interpolation
    x0, x1 = x_array[idx], x_array[idx + 1]
    y0, y1 = y_array[idx], y_array[idx + 1]
    
    # Store index for next lookup
    if cache is not None:
        cache['last_idx'] = idx
    
    # Linear interpolation formula
    return y0 + (x - x0) * (y1 - y0) / (x1 - x0)

def generate_motion_profile(
    spline_manager, constraints: Constraints, dt: float = 0.01, dd: float = 0.005
) -> Tuple[
    List[float], List[float], List[float], List[float], List[float], List[float]
]:
    """
    Generates a complete motion profile including velocities, accelerations, and angular components
    """
    logger.info("Generating motion profile")
    start_time = time.time()

    # Rebuild spline tables
    sm_start_time = time.time()
    spline_manager.rebuild_tables()
    sm_end_time = time.time()
    logger.info(f"Spline table rebuild took {sm_end_time - sm_start_time} seconds")

    # Generate velocity profile
    fb_start_time = time.time()
    velocities = forward_backward_pass(spline_manager, constraints, dd)
    fb_end_time = time.time()

    logger.info(f"Forward-backward pass took {fb_end_time - fb_start_time} seconds")

    # Initialize result arrays
    times = []
    positions = []
    linear_vels = []
    angular_vels = []
    accelerations = []
    headings = []
    nodes_map = [0]
    actions_map = []
    coords = []

    # Initialize tracking variables
    current_time = 0
    current_pos = 0
    current_vel = velocities[0]
    total_length = spline_manager.get_total_arc_length()
    is_reversed = False
    # if spline_manager.nodes[0].is_reverse_node:
        # is_reversed = True
    node_idx = 0
    if spline_manager.nodes[node_idx].is_reverse_node:
        is_reversed = not is_reversed

    if spline_manager.nodes[0].turn != 0:
        angle = np.radians(spline_manager.nodes[0].turn)

        ins_headings, ins_ang_vels = motion_profile_angle(angle, constraints, dt)

        start_heading = headings[-1]
        for i in range(len(ins_headings)):
            while ins_headings[i] + start_heading > math.pi:
                ins_headings[i] -= 2 * math.pi
            while ins_headings[i] + start_heading < -math.pi:
                ins_headings[i] += 2 * math.pi

        positions.extend(0 for _ in ins_headings)
        linear_vels.extend(0 for _ in ins_headings)
        accelerations.extend(0 for _ in ins_headings)
        headings.extend(
            start_heading + ins_headings[i] for i in range(len(ins_headings))
        )
        angular_vels.extend(ins_ang_vels)
        coords.extend(coords[-1] for _ in ins_headings)
        times.extend(current_time + i * dt for i in range(len(ins_headings)))

        current_time += len(ins_headings) * dt

    if spline_manager.nodes[node_idx].wait_time > 0:
        steps = int(spline_manager.nodes[node_idx].wait_time / dt)
        h = -1 * spline_manager.get_heading(0)
        if is_reversed:
            h -= math.pi if is_reversed else 0
        if h > np.pi:
            h -= 2 * np.pi
        if h < -np.pi:
            h += 2 * np.pi
        positions.extend(0 for _ in range(steps))
        linear_vels.extend(0 for _ in range(steps))
        accelerations.extend(0 for _ in range(steps))
        headings.extend(h for _ in range(steps))
        angular_vels.extend(0 for _ in range(steps))
        coords.extend(spline_manager.get_point_at_parameter(0) for _ in range(steps))
        times.extend(current_time + i * dt for i in range(steps))

        current_time += steps * dt

    other_lists_start_time = time.time()
    prev_t = 0
    action_idx = 0
    node_idx = 0
    # is_reversed = False

    # Pre-calculate velocity interpolation points for better performance
    velocity_points = [(i * dd, vel) for i, vel in enumerate(velocities)]
    velocity_xs, velocity_ys = zip(*velocity_points)
<<<<<<< HEAD
=======

>>>>>>> dbe51bf5
    def handle_turn(angle, start_heading, current_time, dt):
        ins_headings, ins_ang_vels = motion_profile_angle(angle, constraints, dt)
        
        # Normalize headings to [-π, π]
        for i in range(len(ins_headings)):
            while ins_headings[i] + start_heading > math.pi:
                ins_headings[i] -= 2 * math.pi
            while ins_headings[i] + start_heading < -math.pi:
                ins_headings[i] += 2 * math.pi

        # Create arrays for turn segment
        turn_len = len(ins_headings)
        positions.extend(positions[-1] for _ in ins_headings)
        linear_vels.extend(0 for _ in ins_headings)
        accelerations.extend(0 for _ in ins_headings)
        headings.extend(start_heading + ins_headings[i] for i in range(turn_len))
        angular_vels.extend(ins_ang_vels)
        coords.extend(coords[-1] for _ in ins_headings)
        times.extend(current_time + i * dt for i in range(turn_len))
        
        return current_time + turn_len * dt

    def handle_wait(wait_time, current_time, dt):
        steps = int(wait_time / dt)
        positions.extend(0 for _ in range(steps))
        linear_vels.extend(0 for _ in range(steps))
        accelerations.extend(0 for _ in range(steps))
        headings.extend(headings[-1] for _ in range(steps))
        angular_vels.extend(0 for _ in range(steps))
        coords.extend(coords[-1] for _ in range(steps))
        times.extend(current_time + i * dt for i in range(steps))
        return current_time + steps * dt
    
    end_param = spline_manager.distance_to_time(total_length)
    left_wheel_vels = []
    right_wheel_vels = []
    while current_pos < total_length:
        t = spline_manager.distance_to_time(current_pos)
        
        # Handle node transitions
        if t % 1 < prev_t % 1 and t < end_param:
            nodes_map.append(len(times))
            node_idx += 1
            current_node = spline_manager.nodes[node_idx]
            
            # Handle turn if present
            if current_node.turn != 0:
                current_time = handle_turn(
                    np.radians(current_node.turn),
                    headings[-1],
                    current_time,
                    dt
                )
            
            # Update reverse state
            if current_node.is_reverse_node:
                is_reversed = not is_reversed
            
            # Handle wait time if present
            if current_node.wait_time > 0:
                current_time = handle_wait(current_node.wait_time, current_time, dt)

        # Handle action points
        if action_idx < len(spline_manager.action_points):
            action_point = spline_manager.action_points[action_idx]
            if prev_t < action_point.t < t:
                actions_map.append(len(times))
                if action_point.wait_time > 0:
                    current_time = handle_wait(action_point.wait_time, current_time, dt)
                action_idx += 1

        prev_t = t
        
        # Get current state
        curvature = spline_manager.get_curvature(t)
        heading = spline_manager.get_heading(t) - (math.pi if is_reversed else 0)
        heading = ((heading + math.pi) % (2 * math.pi)) - math.pi  # Normalize to [-π, π]
        heading *= -1
        
        coord = spline_manager.get_point_at_parameter(t)

        # Optimized velocity interpolation
        target_vel = lerp(current_pos, velocity_xs, velocity_ys)
        next_target_vel = lerp(current_pos + dd, velocity_xs, velocity_ys)
        target_vel = max((target_vel + next_target_vel) / 2, 0.001)  # minimum velocity

        # Calculate acceleration and angular velocity
        accel = np.clip((target_vel - current_vel) / dt, -constraints.max_dec, constraints.max_acc)
        angular_vel = target_vel * curvature * -1

        # Update state
        current_vel = np.clip(current_vel + accel * dt, 0, target_vel)
        delta_pos = current_vel * dt + 0.5 * accel * dt * dt
        if (current_vel <= 0.1):
            delta_pos = 0.1 * dt + 0.5 * accel * dt * dt
        current_pos += delta_pos

        # Store results
        times.append(current_time)
        positions.append(current_pos)
        linear_vels.append(current_vel * (1 if not is_reversed else -1))
        angular_vels.append(angular_vel)
        accelerations.append(accel * (1 if not is_reversed else -1))
        headings.append(heading)
        coords.append(coord)

        left_wheel_vels.append(current_vel - (angular_vel * constraints.track_width / 2))
        right_wheel_vels.append(current_vel + (angular_vel * constraints.track_width / 2))
        current_time += dt

    other_lists_end_time = time.time()
    logger.info(f"Other lists generation took {other_lists_end_time - other_lists_start_time} seconds")

    end_time = time.time()
    logger.info(f"Motion profile generation took {end_time - start_time} seconds")
    logger.info(f"Generated {len(times)} points")
    logger.debug(f"headings: {headings}")
    logger.debug(f"angular_vels: {angular_vels}")
    left_wheel_accs = []
    right_wheel_accs = []
    for i in range(len(left_wheel_vels)):
        left_wheel_accs.append((left_wheel_vels[i] - left_wheel_vels[i - 1]) / dt)
        right_wheel_accs.append((right_wheel_vels[i] - right_wheel_vels[i - 1]) / dt)
    # for acc in right_wheel_accs:
        # print(acc)
    # print(right_wheel_accs)
    # for vel in left_wheel_vels:
    #     print(vel)
    # print(right_wheel_vels)

    return (
        times,
        positions,
        linear_vels,
        accelerations,
        headings,
        angular_vels,
        nodes_map,
        actions_map,
        coords,
    )


def get_wheel_trajectory(
    linear_vels: List[float], angular_vels: List[float], track_width: float
) -> Tuple[List[float], List[float]]:
    """
    Converts linear and angular velocities into left and right wheel velocities
    """
    left_vels = []
    right_vels = []

    for linear_vel, angular_vel in zip(linear_vels, angular_vels):
        left_vel = linear_vel - (angular_vel * track_width / 2)
        right_vel = linear_vel + (angular_vel * track_width / 2)
        left_vels.append(left_vel)
        right_vels.append(right_vel)

    return left_vels, right_vels<|MERGE_RESOLUTION|>--- conflicted
+++ resolved
@@ -423,10 +423,8 @@
     # Pre-calculate velocity interpolation points for better performance
     velocity_points = [(i * dd, vel) for i, vel in enumerate(velocities)]
     velocity_xs, velocity_ys = zip(*velocity_points)
-<<<<<<< HEAD
-=======
-
->>>>>>> dbe51bf5
+
+    
     def handle_turn(angle, start_heading, current_time, dt):
         ins_headings, ins_ang_vels = motion_profile_angle(angle, constraints, dt)
         
