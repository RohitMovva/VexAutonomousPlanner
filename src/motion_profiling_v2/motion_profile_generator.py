--- conflicted
+++ resolved
@@ -453,16 +453,7 @@
     velocities[-1] = 0
 
     velocities = forward_backwards_smoothing(velocities, a_max, 0, dd)
-<<<<<<< HEAD
-    # print("Initial velocities:", velocities)
-    # accelerations = calculate_accelerations(velocities, dd)
-    # print("Accelerations:", accelerations)
-    # forward_backwards_smoothing(accelerations, j_max, 0, dd)
-    # velocities = calculate_velocities(accelerations, 0, dd)
-    # print("Recovered velocities:", velocities)
-=======
-
->>>>>>> 62d22dd6
+
     time_stamps = get_times(velocities, dd)
 
     path_time = time_stamps[-1]
